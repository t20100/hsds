##############################################################################
# Copyright by The HDF Group.                                                #
# All rights reserved.                                                       #
#                                                                            #
# This file is part of HSDS (HDF5 Scalable Data Service), Libraries and      #
# Utilities.  The full HSDS copyright notice, including                      #
# terms governing use, modification, and redistribution, is contained in     #
# the file COPYING, which can be found at the root of the source code        #
# distribution tree.  If you do not have access to this file, you may        #
# request a copy from help@hdfgroup.org.                                     #
##############################################################################
import unittest
import requests
import time
import json
import config
import helper
 

class DomainTest(unittest.TestCase):
    def __init__(self, *args, **kwargs):
        super(DomainTest, self).__init__(*args, **kwargs)
        self.base_domain = helper.getTestDomainName(self.__class__.__name__)
        print("base_domain: {}".format(self.base_domain))
        helper.setupDomain(self.base_domain, folder=True)
        
        # main
     
    def testBaseDomain(self):
        # make a non-folder domain
        print("testBaseDomain", self.base_domain)
        headers = helper.getRequestHeaders(domain=self.base_domain)
        
        req = helper.getEndpoint() + '/'
        rsp = requests.get(req, headers=headers)
        self.assertEqual(rsp.status_code, 200)
        self.assertEqual(rsp.headers['content-type'], 'application/json')
        rspJson = json.loads(rsp.text)
        
        # verify that passing domain as query string works as well
        del headers["host"]
        req += "?host=" + self.base_domain
        rsp = requests.get(req, headers=headers)
        self.assertEqual(rsp.status_code, 200)
        self.assertEqual(rsp.headers['content-type'], 'application/json')
        
        # try using DNS-style domain name  
        domain = helper.getDNSDomain(self.base_domain)
        params = { "host": domain }
        rsp = requests.get(req, params=params, headers=headers)
        self.assertEqual(rsp.status_code, 200)
        self.assertEqual(rsp.headers['content-type'], 'application/json')
        

    def testGetDomain(self):
        domain = helper.getTestDomain("tall.h5")
        print("testGetDomain", domain)
        headers = helper.getRequestHeaders(domain=domain)
        
        req = helper.getEndpoint() + '/'
        rsp = requests.get(req, headers=headers)
        if rsp.status_code != 200:
            print("WARNING: Failed to get domain: {}. Is test data setup?".format(domain))
            return  # abort rest of test
        self.assertEqual(rsp.headers['content-type'], 'application/json')
        rspJson = json.loads(rsp.text)
         
        for name in ("lastModified", "created", "hrefs", "root", "owner", "class"):
            self.assertTrue(name in rspJson)
        now = time.time()
        self.assertTrue(rspJson["created"] < now - 60 * 5)
        self.assertTrue(rspJson["lastModified"] < now - 60 * 5)
        self.assertEqual(len(rspJson["hrefs"]), 7)
        self.assertTrue(rspJson["root"].startswith("g-"))
        self.assertTrue(rspJson["owner"])
        self.assertEqual(rspJson["class"], "domain")
        self.assertFalse("num_groups" in rspJson)  # should only show up with the verbose param
        
        root_uuid = rspJson["root"]
        helper.validateId(root_uuid)

        # verify that passing domain as query string works as well
        del headers["host"]
        params = {"host": domain}
        rsp = requests.get(req, params=params, headers=headers)
        self.assertEqual(rsp.status_code, 200)
        self.assertEqual(rsp.headers['content-type'], 'application/json')
        rspJson = json.loads(rsp.text)
        root_uuid_2 = rspJson["root"]
        self.assertEqual(root_uuid, root_uuid_2)

        # same deal using the "domain" param
        params = {"domain": domain}
        rsp = requests.get(req, params=params, headers=headers)
        self.assertEqual(rsp.status_code, 200)
        self.assertEqual(rsp.headers['content-type'], 'application/json')
        rspJson = json.loads(rsp.text)
        root_uuid_3 = rspJson["root"]
        self.assertEqual(root_uuid, root_uuid_3)

        # verify that invalid domain fails
        domain = domain[1:]  # strip off the '/'
        params = {"domain": domain}

        rsp = requests.get(req, params=params, headers=headers)
        self.assertEqual(rsp.status_code, 400)

    def testGetByPath(self):
        domain = helper.getTestDomain("tall.h5")
        print("testGetByPath", domain)
        headers = helper.getRequestHeaders(domain=domain)
        
        req = helper.getEndpoint() + '/'
        rsp = requests.get(req, headers=headers)
        if rsp.status_code != 200:
            print("WARNING: Failed to get domain: {}. Is test data setup?".format(domain))
            return  # abort rest of test
        domainJson = json.loads(rsp.text)
        self.assertTrue("root" in domainJson)
        root_id = domainJson["root"]

        # Get group at /g1/g1.1 by using h5path
        params = {"h5path": "/g1/g1.1"}
        rsp = requests.get(req, headers=headers, params=params)
        self.assertEqual(rsp.status_code, 200)
        rspJson = json.loads(rsp.text)
        self.assertTrue("id" in rspJson)
        g11id = helper.getUUIDByPath(domain, "/g1/g1.1")
        self.assertEqual(g11id, rspJson["id"])
        self.assertTrue("root" in rspJson)
        self.assertEqual(root_id, rspJson["root"])

        # Get dataset at /g1/g1.1/dset1.1.1 by using relative h5path
        params = {"h5path": "./g1/g1.1/dset1.1.1"}
        rsp = requests.get(req, headers=headers, params=params)
        self.assertEqual(rsp.status_code, 200)
        rspJson = json.loads(rsp.text)
        self.assertTrue("id" in rspJson)
        d111id = helper.getUUIDByPath(domain, "/g1/g1.1/dset1.1.1")
        self.assertEqual(d111id, rspJson["id"])
        self.assertTrue("root" in rspJson)
        self.assertEqual(root_id, rspJson["root"])


    def testGetDomainVerbose(self):
        domain = helper.getTestDomain("tall.h5")
        print("testGetDomainVerbose", domain)
        headers = helper.getRequestHeaders(domain=domain)
        
        req = helper.getEndpoint() + '/'
        params = {"verbose": 1}
        rsp = requests.get(req, params=params, headers=headers)
        if rsp.status_code == 404:
            print("WARNING: Failed to get domain: {}. Is test data setup?".format(domain))
            return  # abort rest of test
        self.assertEqual(rsp.status_code, 200)
        self.assertEqual(rsp.headers['content-type'], 'application/json')
        rspJson = json.loads(rsp.text)
         
        for name in ("lastModified", "created", "hrefs", "root", "owner", "class"):
            self.assertTrue(name in rspJson)
        now = time.time()
        self.assertTrue(rspJson["created"] < now - 60 * 5)
        self.assertTrue(rspJson["lastModified"] < now - 60 * 5)
        self.assertEqual(len(rspJson["hrefs"]), 7)
        self.assertTrue(rspJson["root"].startswith("g-"))
        self.assertTrue(rspJson["owner"])
        self.assertEqual(rspJson["class"], "domain")
        
        root_uuid = rspJson["root"]
        
        helper.validateId(root_uuid)

        """
        # restore when sqlite changes are complete
        self.assertTrue("num_groups" in rspJson)
        self.assertEqual(rspJson["num_groups"], 5)
        self.assertTrue("num_datasets" in rspJson)
        self.assertEqual(rspJson["num_datasets"], 4)
        self.assertTrue("num_datatypes" in rspJson)
        self.assertEqual(rspJson["num_datatypes"], 0)
        self.assertTrue("allocated_bytes" in rspJson)
        # test that allocated_bytes falls in a given range
        self.assertTrue(rspJson["allocated_bytes"] > 5000)  
        self.assertTrue(rspJson["allocated_bytes"] < 6000)  
<<<<<<< HEAD
        self.assertTrue("num_chunks" in rspJson)
        self.assertTrue(rspJson["num_chunks"], 4)
        """
 
        
=======
             
>>>>>>> 63a080fe

    def testGetTopLevelDomain(self):
        domain = "/home"
        print("testGetTopLevelDomain", domain)
        headers = helper.getRequestHeaders(domain=domain)
        
        req = helper.getEndpoint() + '/'
        rsp = requests.get(req, headers=headers)
        self.assertEqual(rsp.status_code, 200)
        rspJson = json.loads(rsp.text)
        self.assertFalse("root" in rspJson)  # no root group for folder domain
        self.assertTrue("owner" in rspJson)
        self.assertTrue("hrefs" in rspJson)
        self.assertTrue("class" in rspJson)
        self.assertEqual(rspJson["class"], "folder")
        domain = "test_user1.home"
        headers = helper.getRequestHeaders(domain=domain)
        
        req = helper.getEndpoint() + '/'
        rsp = requests.get(req, headers=headers)
        self.assertEqual(rsp.status_code, 200)
          

    def testCreateDomain(self):
        domain = self.base_domain + "/newdomain.h6"
        print("testCreateDomain", domain)        
        headers = helper.getRequestHeaders(domain=domain)
        req = helper.getEndpoint() + '/'

        rsp = requests.put(req, headers=headers)
        self.assertEqual(rsp.status_code, 201)
        rspJson = json.loads(rsp.text)
        for k in ("root", "owner", "acls", "created", "lastModified"):
             self.assertTrue(k in rspJson)

        root_id = rspJson["root"]

        # verify that putting the same domain again fails with a 409 error
        rsp = requests.put(req, headers=headers)
        self.assertEqual(rsp.status_code, 409)

        # do a get on the new domain
        rsp = requests.get(req, headers=headers)
        self.assertEqual(rsp.status_code, 200)
        rspJson = json.loads(rsp.text)
        for k in ("root", "owner"):
             self.assertTrue(k in rspJson)
        # we should get the same value for root id
        self.assertEqual(root_id, rspJson["root"])

        # try doing a GET with a host query args
        headers = helper.getRequestHeaders()
        req = helper.getEndpoint() + "/?host=" + domain
        # do a get on the domain with a query arg for host
        rsp = requests.get(req, headers=headers)
        self.assertEqual(rsp.status_code, 200)
        rspJson = json.loads(rsp.text)
        for k in ("root", "owner"):
             self.assertTrue(k in rspJson)
        # we should get the same value for root id
        self.assertEqual(root_id, rspJson["root"])

        # verify we can access root groups
        root_req =  helper.getEndpoint() + "/groups/" + root_id
        headers = helper.getRequestHeaders(domain=domain)
        rsp = requests.get(root_req, headers=headers)
        self.assertEqual(rsp.status_code, 200)

        # try doing a un-authenticated request
        if config.get("test_noauth"):
            headers = helper.getRequestHeaders()
            req = helper.getEndpoint() + "/?host=" + domain
            # do a get on the domain with a query arg for host
            rsp = requests.get(req)
            self.assertEqual(rsp.status_code, 200)
            rspJson = json.loads(rsp.text)
            for k in ("root", "owner"):
                self.assertTrue(k in rspJson)
            # we should get the same value for root id
            self.assertEqual(root_id, rspJson["root"])

    def testCreateFolder(self):
        domain = self.base_domain + "/newfolder"
        print("testCreateFolder", domain)        
        headers = helper.getRequestHeaders(domain=domain)
        req = helper.getEndpoint() + '/'
        body = {"folder": True}
        rsp = requests.put(req, data=json.dumps(body), headers=headers)
        self.assertEqual(rsp.status_code, 201)
        rspJson = json.loads(rsp.text)
        for k in ("owner", "acls", "created", "lastModified"):
             self.assertTrue(k in rspJson)
        self.assertFalse("root" in rspJson)  # no root -> folder
 
        # verify that putting the same domain again fails with a 409 error
        rsp = requests.put(req, data=json.dumps(body), headers=headers)
        self.assertEqual(rsp.status_code, 409)

        # do a get on the new folder
        rsp = requests.get(req, headers=headers)
        self.assertEqual(rsp.status_code, 200)
        rspJson = json.loads(rsp.text)
         
        self.assertTrue("owner" in rspJson)
        self.assertTrue("class" in rspJson)
        self.assertEqual(rspJson["class"], "folder")
         

        # try doing a un-authenticated request
        if config.get("test_noauth"):
            headers = helper.getRequestHeaders()
            req = helper.getEndpoint() + "/?host=" + domain
            # do a get on the folder with a query arg for host
            rsp = requests.get(req)
            self.assertEqual(rsp.status_code, 200)
            rspJson = json.loads(rsp.text)
            for k in ("class", "owner"):
                self.assertTrue(k in rspJson)
            self.assertFalse("root" in rspJson)   


    def testInvalidChildDomain(self):
        domain = self.base_domain + "/notafolder/newdomain.h5"
        # should fail assuming "notafolder" doesn't exist
        headers = helper.getRequestHeaders(domain=domain)
        req = helper.getEndpoint() + '/'

        rsp = requests.put(req, headers=headers)
        self.assertEqual(rsp.status_code, 404)
         

    def testGetNotFound(self):
        domain =  self.base_domain + "/doesnotexist.h6" 
        print("testGetNotFound", domain)
        headers = helper.getRequestHeaders(domain=domain) 
        req = helper.getEndpoint() + '/'
        
        rsp = requests.get(req, headers=headers)
        self.assertEqual(rsp.status_code, 404)

    def testDNSDomain(self):
        # DNS domain names are in reverse order with dots as seperators...
         
        dns_domain = helper.getDNSDomain(self.base_domain)
        print("testDNSDomain", dns_domain)
        # verify we can access base domain as via dns name
        headers = helper.getRequestHeaders(domain=dns_domain)
        
        req = helper.getEndpoint() + '/'
        rsp = requests.get(req, headers=headers)
        self.assertEqual(rsp.status_code, 200)
        self.assertEqual(rsp.headers['content-type'], 'application/json')

        # can't have two consecutive dots'       
        domain = 'two.dots..are.bad.' + dns_domain 
        req = helper.getEndpoint() + '/'
        headers = helper.getRequestHeaders(domain=domain)
        rsp = requests.get(req, headers=headers)
        self.assertEqual(rsp.status_code, 400)  # 400 == bad syntax
        
        # can't have a slash
        domain = 'no/slash.' + dns_domain    
        req = helper.getEndpoint() + '/'
        headers = helper.getRequestHeaders(domain=domain)
        rsp = requests.get(req, headers=headers)
        # somehow this is showing up as a 400 in ceph and 404 in S3
        self.assertTrue(rsp.status_code in (400, 404))  # 400 == bad syntax
        
        # just a dot is no good
        domain = '.'  + dns_domain  
        req = helper.getEndpoint() + '/'
        headers = helper.getRequestHeaders(domain=domain)
        rsp = requests.get(req, headers=headers)
        self.assertEqual(rsp.status_code, 400)  # 400 == bad syntax
        
        # dot in the front is bad
        domain =  '.dot.in.front.is.bad.' + dns_domain    
        req = helper.getEndpoint() + '/'
        headers = helper.getRequestHeaders(domain=domain)
        rsp = requests.get(req, headers=headers)
        self.assertEqual(rsp.status_code, 400)  # 400 == bad syntax

    def testDeleteDomain(self):
        import os.path as op
        parent_domain = op.dirname(self.base_domain)
        domain = parent_domain + "/deleteme.h6"
        print("testDeleteDomain", domain)
        
        headers = helper.getRequestHeaders(domain=domain)
        req = helper.getEndpoint() + '/'

        # do a get on the domain
        rsp = requests.get(req, headers=headers)
        if rsp.status_code == 200:
            # delete the domain first
            rsp = requests.delete(req, headers=headers)
            self.assertEqual(rsp.status_code, 200)

        # create a domain
        rsp = requests.put(req, headers=headers)
        self.assertEqual(rsp.status_code, 201)
        rspJson = json.loads(rsp.text)
        root_id = rspJson["root"]

        # do a get on the domain
        rsp = requests.get(req, headers=headers)
        self.assertEqual(rsp.status_code, 200)
        rspJson = json.loads(rsp.text)
        self.assertEqual(root_id, rspJson["root"])
        
        # try deleting the domain with a user who doesn't have permissions'
        headers = helper.getRequestHeaders(domain=self.base_domain, username="test_user2")
        rsp = requests.delete(req, headers=headers)
        self.assertEqual(rsp.status_code, 403) # forbidden

        # delete the domain (with the orginal user)
        headers = helper.getRequestHeaders(domain=domain)
        rsp = requests.delete(req, headers=headers)
        self.assertEqual(rsp.status_code, 200)

        # try getting the domain
        rsp = requests.get(req, headers=headers)
        self.assertEqual(rsp.status_code, 410)

        # try re-creating a domain
        rsp = requests.put(req, headers=headers)
        self.assertEqual(rsp.status_code, 201)
        rspJson = json.loads(rsp.text)
        new_root_id = rspJson["root"]
        self.assertTrue(new_root_id != root_id)

        # verify we can access root groups
        root_req =  helper.getEndpoint() + "/groups/" + new_root_id
        headers = helper.getRequestHeaders(domain=domain)
        rsp = requests.get(root_req, headers=headers)
        self.assertEqual(rsp.status_code, 200)

        # TBD - try deleting a top-level domain

        # TBD - try deleting a domain that has child-domains

    def testDomainCollections(self):
        domain = helper.getTestDomain("tall.h5")
        print("testDomainCollections", domain)
        headers = helper.getRequestHeaders(domain=domain)
        req = helper.getEndpoint() + '/'

        rsp = requests.get(req, headers=headers)
        if rsp.status_code != 200:
            print("WARNING: Failed to get domain: {}. Is test data setup?".format(domain))
            return  # abort rest of test

        rspJson = json.loads(rsp.text)
        for k in ("root", "owner", "created", "lastModified"):
             self.assertTrue(k in rspJson)

        root_id = rspJson["root"]
        print("root_id:", root_id)
        helper.validateId(root_id)

        # get the datasets collection
        req = helper.getEndpoint() + '/datasets'
        rsp = requests.get(req, headers=headers)
        self.assertEqual(rsp.status_code, 200)
        rspJson = json.loads(rsp.text)
        self.assertTrue("hrefs" in rspJson)
        self.assertTrue("datasets" in rspJson)
        datasets = rspJson["datasets"]
        for objid in datasets:
            helper.validateId(objid)
        self.assertEqual(len(datasets), 4)

        # get the first 2 datasets
        params = {"Limit": 2}
        rsp = requests.get(req, params=params, headers=headers)
        self.assertEqual(rsp.status_code, 200)
        rspJson = json.loads(rsp.text)
        self.assertTrue("hrefs" in rspJson)
        self.assertTrue("datasets" in rspJson)
        batch = rspJson["datasets"]
        self.assertEqual(len(batch), 2)
        helper.validateId(batch[0])
        self.assertEqual(batch[0], datasets[0])
        helper.validateId(batch[1])
        self.assertEqual(batch[1], datasets[1])
        # next batch
        params["Marker"] = batch[1]
        rsp = requests.get(req, params=params, headers=headers)
        self.assertEqual(rsp.status_code, 200)
        rspJson = json.loads(rsp.text)
        self.assertTrue("hrefs" in rspJson)
        self.assertTrue("datasets" in rspJson)
        batch = rspJson["datasets"]
        self.assertEqual(len(batch), 2)
        helper.validateId(batch[0])
        self.assertEqual(batch[0], datasets[2])
        helper.validateId(batch[1])
        self.assertEqual(batch[1], datasets[3])

        # get the groups collection
        req = helper.getEndpoint() + '/groups'
        rsp = requests.get(req, headers=headers)
        self.assertEqual(rsp.status_code, 200)
        rspJson = json.loads(rsp.text)
        self.assertTrue("hrefs" in rspJson)
        self.assertTrue("groups" in rspJson)
        groups = rspJson["groups"]
        self.assertEqual(len(groups), 5)
        # get the first 2 groups
        params = {"Limit": 2}
        rsp = requests.get(req, params=params, headers=headers)
        self.assertEqual(rsp.status_code, 200)
        rspJson = json.loads(rsp.text)
        self.assertTrue("hrefs" in rspJson)
        self.assertTrue("groups" in rspJson)
        batch = rspJson["groups"]
        self.assertEqual(len(batch), 2)
        helper.validateId(batch[0])
        self.assertEqual(batch[0], groups[0])
        helper.validateId(batch[1])
        self.assertEqual(batch[1], groups[1])
        # next batch
        params["Marker"] = batch[1]
        params["Limit"] = 100
        rsp = requests.get(req, params=params, headers=headers)
        self.assertEqual(rsp.status_code, 200)
        rspJson = json.loads(rsp.text)
        self.assertTrue("hrefs" in rspJson)
        self.assertTrue("groups" in rspJson)
        batch = rspJson["groups"]
        self.assertEqual(len(batch), 3)
        for i in range(3):
            helper.validateId(batch[i])
            self.assertEqual(batch[i], groups[2+i])
         
        # get the datatypes collection
        req = helper.getEndpoint() + '/datatypes'
        rsp = requests.get(req, headers=headers)
        self.assertEqual(rsp.status_code, 200)
        rspJson = json.loads(rsp.text)
        self.assertTrue("hrefs" in rspJson)
        self.assertTrue("datatypes" in rspJson)
        datatypes = rspJson["datatypes"]
        self.assertEqual(len(datatypes), 0)  # no datatypes in this domain

    def testNewDomainCollections(self):
        # verify that newly added groups/datasets show up in the collections 
        domain = self.base_domain +  "/newDomainCollection.h5"
        helper.setupDomain(domain)
        print("testNewDomainCollections", domain)
        headers = helper.getRequestHeaders(domain=domain)

        # get root id
        req = helper.getEndpoint() + '/'
        rsp = requests.get(req, headers=headers)
        self.assertEqual(rsp.status_code, 200)
        rspJson = json.loads(rsp.text)
        root_uuid = rspJson["root"]
        helper.validateId(root_uuid)

        def make_group(parent_id, name):
            # create new group  
            payload = { 'link': { 'id': parent_id, 'name': name } }
            req = helper.getEndpoint() + "/groups"
            rsp = requests.post(req, data=json.dumps(payload), headers=headers)
            self.assertEqual(rsp.status_code, 201) 
            rspJson = json.loads(rsp.text)
            new_group_id = rspJson["id"]
            self.assertTrue(helper.validateId(rspJson["id"]) )
            return new_group_id

        def make_dset(parent_id, name):
            type_vstr = {"charSet": "H5T_CSET_ASCII", 
                "class": "H5T_STRING", 
                "strPad": "H5T_STR_NULLTERM", 
                "length": "H5T_VARIABLE" } 
            payload = {'type': type_vstr, 'shape': 10,
                'link': {'id': parent_id, 'name': name} }
            req = helper.getEndpoint() + "/datasets"
            rsp = requests.post(req, data=json.dumps(payload), headers=headers)
            self.assertEqual(rsp.status_code, 201)  # create dataset
            rspJson = json.loads(rsp.text)
            dset_id = rspJson["id"]
            self.assertTrue(helper.validateId(dset_id))
            return dset_id

        def make_ctype(parent_id, name):
            payload = { 
                'type': 'H5T_IEEE_F64LE', 
                'link': {'id': parent_id, 'name': name} 
            }
            req = helper.getEndpoint() + "/datatypes"
            rsp = requests.post(req, data=json.dumps(payload), headers=headers)
            self.assertEqual(rsp.status_code, 201) 
            rspJson = json.loads(rsp.text)
            dtype_id = rspJson["id"]
            self.assertTrue(helper.validateId(dtype_id))
            return dtype_id
 

        group_ids = []
        group_ids.append(make_group(root_uuid, "g1"))
        group_ids.append(make_group(root_uuid, "g2"))
        group_ids.append(make_group(root_uuid, "g3"))
        g3_id = group_ids[2]
        dset_ids = []
        dset_ids.append(make_dset(g3_id, "ds1"))
        dset_ids.append(make_dset(g3_id, "ds2"))
        ctype_ids = []
        ctype_ids.append(make_ctype(g3_id, "ctype1"))

       
        # get the groups collection
        req = helper.getEndpoint() + '/groups'
        rsp = requests.get(req, headers=headers)
        self.assertEqual(rsp.status_code, 200)
        rspJson = json.loads(rsp.text)
        self.assertTrue("hrefs" in rspJson)
    
        groups = rspJson["groups"]
        self.assertEqual(len(groups), len(group_ids))
        for objid in groups:
            helper.validateId(objid)
            self.assertTrue(objid in group_ids)

        # get the datasets collection
        req = helper.getEndpoint() + '/datasets'
        rsp = requests.get(req, headers=headers)
        self.assertEqual(rsp.status_code, 200)
        rspJson = json.loads(rsp.text)
        self.assertTrue("hrefs" in rspJson)
    
        datasets = rspJson["datasets"]
        self.assertEqual(len(datasets), len(dset_ids))
        for objid in datasets:
            helper.validateId(objid)
            self.assertTrue(objid in dset_ids)

         # get the datatypes collection
        req = helper.getEndpoint() + '/datatypes'
        rsp = requests.get(req, headers=headers)
        self.assertEqual(rsp.status_code, 200)
        rspJson = json.loads(rsp.text)
        self.assertTrue("hrefs" in rspJson)
    
        datatypes = rspJson["datatypes"]
        self.assertEqual(len(datatypes), len(ctype_ids))
        for objid in datatypes:
            helper.validateId(objid)
            self.assertTrue(objid in ctype_ids)
        


    def testGetDomains(self):
        folder = self.base_domain + "/testGetDomains"
        helper.setupDomain(folder, folder=True)
        print("testGetDomains", folder)

        # create some domains in the base_domain folder
        domain_count = 8
        for i in range(domain_count):
            domain = "domain_" + str(i) + ".h5"
            helper.setupDomain(folder + '/' + domain)

        headers = helper.getRequestHeaders()
        params = {"domain": folder+'/'}
        req = helper.getEndpoint() + '/domains'
        rsp = requests.get(req, headers=headers, params=params)
        self.assertEqual(rsp.status_code, 200)
        self.assertEqual(rsp.headers['content-type'], 'application/json')
        rspJson = json.loads(rsp.text)
        self.assertTrue("domains" in rspJson)
        domains = rspJson["domains"]

        self.assertEqual(domain_count, len(domains))

        for item in domains:
            self.assertTrue("name" in item)
            name = item["name"]
            self.assertEqual(name[0], '/')
            self.assertTrue(name[-1] != '/')
            self.assertTrue("owner" in item)
            self.assertTrue("class" in item)
            self.assertEqual(item["class"], "domain")
            self.assertFalse("lastModified" in item)
            self.assertFalse("size" in item)
       
        # try getting the first 4 domains
        params = {"domain": folder+'/', "Limit": 4}
        rsp = requests.get(req, params=params, headers=headers)
        self.assertEqual(rsp.status_code, 200)
        rspJson = json.loads(rsp.text)
        self.assertTrue("domains" in rspJson)
        part1 = rspJson["domains"]
        self.assertEqual(len(part1), 4)
        for item in part1:
            self.assertTrue("name" in item)
            name = item["name"]
            self.assertEqual(name[0], '/')
            self.assertTrue(name[-1] != '/')
             
        # get next batch of 4
        params = {"domain": folder+'/', "Marker": name, "Limit": 4}
        rsp = requests.get(req, params=params, headers=headers)
        self.assertEqual(rsp.status_code, 200)
        rspJson = json.loads(rsp.text)
        self.assertTrue("domains" in rspJson)
        part2 = rspJson["domains"]
        self.assertEqual(len(part2), 4)
        for item in part2:
            self.assertTrue("name" in item)
            name = item["name"]
            self.assertTrue(name != params["Marker"])

        # empty sub-domains
        domain = helper.getTestDomain("tall.h5") + '/'
        params = {"domain": domain}
        rsp = requests.get(req, params=params, headers=headers)
        self.assertEqual(rsp.status_code, 200)
        rspJson = json.loads(rsp.text)
        self.assertTrue("domains" in rspJson)
        domains = rspJson["domains"]
        self.assertEqual(len(domains), 0)

    def testGetTopLevelDomains(self):
        print("testGetDomains", self.base_domain)
    
        import os.path as op
        # Either '/' or no domain should get same result
        for domain in (None, '/'):
            headers = helper.getRequestHeaders(domain=domain)
            req = helper.getEndpoint() + '/domains'
            rsp = requests.get(req, headers=headers)
            self.assertEqual(rsp.status_code, 200)
            self.assertEqual(rsp.headers['content-type'], 'application/json')
            rspJson = json.loads(rsp.text)
            self.assertTrue("domains" in rspJson)
            domains = rspJson["domains"]
        
            domain_count = len(domains)
            if domain_count == 0:
                # this should only happen in the very first test run
                print("Expected to find more domains!")
                self.assertTrue(False)
                return

            for item in domains:
                self.assertTrue("name" in item)
                name = item["name"]
                self.assertEqual(name[0], '/')
                self.assertTrue(name[-1] != '/')
                self.assertTrue("owner" in item)
                self.assertFalse("created" in item)
                self.assertFalse("lastModified" in item)
                self.assertFalse("size" in item)
                self.assertTrue("class") in item
                self.assertTrue(item["class"] in ("domain", "folder"))
          
             
if __name__ == '__main__':
    #setup test files
    
    unittest.main()
    <|MERGE_RESOLUTION|>--- conflicted
+++ resolved
@@ -171,7 +171,6 @@
         
         helper.validateId(root_uuid)
 
-        """
         # restore when sqlite changes are complete
         self.assertTrue("num_groups" in rspJson)
         self.assertEqual(rspJson["num_groups"], 5)
@@ -183,15 +182,10 @@
         # test that allocated_bytes falls in a given range
         self.assertTrue(rspJson["allocated_bytes"] > 5000)  
         self.assertTrue(rspJson["allocated_bytes"] < 6000)  
-<<<<<<< HEAD
-        self.assertTrue("num_chunks" in rspJson)
-        self.assertTrue(rspJson["num_chunks"], 4)
-        """
- 
-        
-=======
-             
->>>>>>> 63a080fe
+        # TODO - num_chunks should be present
+        #self.assertTrue("num_chunks" in rspJson)
+        #self.assertTrue(rspJson["num_chunks"], 4)
+
 
     def testGetTopLevelDomain(self):
         domain = "/home"
@@ -449,7 +443,6 @@
              self.assertTrue(k in rspJson)
 
         root_id = rspJson["root"]
-        print("root_id:", root_id)
         helper.validateId(root_id)
 
         # get the datasets collection
