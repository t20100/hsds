##############################################################################
# Copyright by The HDF Group.                                                #
# All rights reserved.                                                       #
#                                                                            #
# This file is part of HSDS (HDF5 Scalable Data Service), Libraries and      #
# Utilities.  The full HSDS copyright notice, including                      #
# terms governing use, modification, and redistribution, is contained in     #
# the file COPYING, which can be found at the root of the source code        #
# distribution tree.  If you do not have access to this file, you may        #
# request a copy from help@hdfgroup.org.                                     #
##############################################################################
import unittest
import requests
import json
import time
import helper

# min/max chunk size - these can be set by config, but 
# practially the min config value should be larger than 
# CHUNK_MIN and the max config value should less than 
# CHUNK_MAX
CHUNK_MIN = 1024                # lower limit  (1024b)
CHUNK_MAX = 50*1024*1024        # upper limit (50M) 

class DatasetTest(unittest.TestCase):
    def __init__(self, *args, **kwargs):
        super(DatasetTest, self).__init__(*args, **kwargs)
        self.base_domain = helper.getTestDomainName(self.__class__.__name__)
        helper.setupDomain(self.base_domain, folder=True)
        self.endpoint = helper.getEndpoint()
        
        # main
     
    def testScalarDataset(self):
        # Test creation/deletion of scalar dataset obj
        domain = self.base_domain + "/testScalarDataset.h5"
        helper.setupDomain(domain)
        print("testScalarDataset", domain)
        headers = helper.getRequestHeaders(domain=domain)
        req = self.endpoint + '/'

        # Get root uuid
        rsp = requests.get(req, headers=headers)
        self.assertEqual(rsp.status_code, 200)
        rspJson = json.loads(rsp.text)
        root_uuid = rspJson["root"]
        helper.validateId(root_uuid)

        # create a dataset obj
        data = { "type": "H5T_IEEE_F32LE" }
        req = self.endpoint + '/datasets' 
        rsp = requests.post(req, data=json.dumps(data), headers=headers)
        self.assertEqual(rsp.status_code, 201)
        rspJson = json.loads(rsp.text)
        self.assertEqual(rspJson["attributeCount"], 0)   
        dset_id = rspJson["id"]
        self.assertTrue(helper.validateId(dset_id))

        # read back the obj
        req = self.endpoint + '/datasets/' + dset_id 
        rsp = requests.get(req, headers=headers)
        self.assertEqual(rsp.status_code, 200)
        rspJson = json.loads(rsp.text)
        for name in ("id", "shape", "hrefs", "layout", "creationProperties", 
            "attributeCount", "created", "lastModified", "root", "domain"):
            self.assertTrue(name in rspJson)
        self.assertEqual(rspJson["id"], dset_id)
        self.assertEqual(rspJson["root"], root_uuid) 
        self.assertEqual(rspJson["domain"], domain) 
        self.assertEqual(rspJson["attributeCount"], 0)
        shape_json = rspJson["shape"]
        self.assertTrue(shape_json["class"], "H5S_SCALAR")
        self.assertTrue(rspJson["type"], "H5T_IEEE_F32LE")

        # Get the type
        rsp = requests.get(req + "/type", headers=headers)
        self.assertEqual(rsp.status_code, 200)
        rspJson = json.loads(rsp.text)
        self.assertTrue("type" in rspJson)
        self.assertTrue(rspJson["type"], "H5T_IEEE_F32LE")
        self.assertTrue("hrefs" in rspJson)
        hrefs = rspJson["hrefs"]
        self.assertEqual(len(hrefs), 3)

        # Get the shape
        rsp = requests.get(req + "/shape", headers=headers)
        self.assertEqual(rsp.status_code, 200)
        rspJson = json.loads(rsp.text)
        self.assertTrue("created" in rspJson)
        self.assertTrue("lastModified" in rspJson)
        self.assertTrue("hrefs" in rspJson)
        self.assertTrue("shape" in rspJson)
        shape_json = rspJson["shape"]
        self.assertTrue(shape_json["class"], "H5S_SCALAR")  

        # try getting verbose info 
        params = {"verbose": 1}
        rsp = requests.get(req, params=params, headers=headers)
        self.assertEqual(rsp.status_code, 200)
        rspJson = json.loads(rsp.text)
        for name in ("id", "shape", "hrefs", "layout", "creationProperties", 
            "attributeCount", "created", "lastModified", "root", "domain"):
            self.assertTrue(name in rspJson)
        self.assertTrue("num_chunks" in rspJson)
        self.assertTrue("allocated_size" in rspJson)
         
        # try get with a different user (who has read permission)
        headers = helper.getRequestHeaders(domain=domain, username="test_user2")
        rsp = requests.get(req, headers=headers)
        self.assertEqual(rsp.status_code, 200)
        rspJson = json.loads(rsp.text)
        self.assertEqual(rspJson["id"], dset_id)

        # try to do a GET with a different domain (should fail)
        another_domain = self.base_domain + "/testScalarDataset2.h5"
        helper.setupDomain(another_domain)
        print("testScalarDataset2", another_domain)
        headers = helper.getRequestHeaders(domain=another_domain)
        rsp = requests.get(req, headers=headers)
        self.assertEqual(rsp.status_code, 400)

        # try DELETE with user who doesn't have create permission on this domain
        headers = helper.getRequestHeaders(domain=domain, username="test_user2")
        rsp = requests.delete(req, headers=headers)
        self.assertEqual(rsp.status_code, 403) # forbidden

        # try to do a DELETE with a different domain (should fail)
        # Test creation/deletion of scalar dataset obj
        headers = helper.getRequestHeaders(domain=another_domain)
        rsp = requests.delete(req, headers=headers)
        self.assertEqual(rsp.status_code, 400)   
        
        # delete the dataset
        headers = helper.getRequestHeaders(domain=domain)
        rsp = requests.delete(req, headers=headers)
        self.assertEqual(rsp.status_code, 200)
        rspJson = json.loads(rsp.text)
        self.assertTrue(rspJson is not None)

        # a get for the dataset should now return 410 (GONE)
        rsp = requests.get(req, headers=headers)
        self.assertEqual(rsp.status_code, 410)
        

    def testScalarEmptyDimsDataset(self):
        # Test creation/deletion of scalar dataset obj
        domain = self.base_domain + "/testScalarEmptyDimsDataset.h5"
        helper.setupDomain(domain)
        print("testScalarEmptyDimsDataset", domain)
        headers = helper.getRequestHeaders(domain=domain)
        req = self.endpoint + '/'

        # Get root uuid
        rsp = requests.get(req, headers=headers)
        self.assertEqual(rsp.status_code, 200)
        rspJson = json.loads(rsp.text)
        root_uuid = rspJson["root"]
        helper.validateId(root_uuid)

        # create a dataset obj
        data = { "type": "H5T_IEEE_F32LE", "shape": [] }
        req = self.endpoint + '/datasets' 
        rsp = requests.post(req, data=json.dumps(data), headers=headers)
        self.assertEqual(rsp.status_code, 201)
        rspJson = json.loads(rsp.text)
        self.assertEqual(rspJson["attributeCount"], 0)   
        dset_id = rspJson["id"]
        self.assertTrue(helper.validateId(dset_id))

        # read back the obj
        req = self.endpoint + '/datasets/' + dset_id 
        rsp = requests.get(req, headers=headers)
        self.assertEqual(rsp.status_code, 200)
        rspJson = json.loads(rsp.text)
        self.assertTrue("id" in rspJson)
        self.assertEqual(rspJson["id"], dset_id)
        self.assertTrue("created" in rspJson)
        self.assertTrue("lastModified" in rspJson)
        self.assertTrue("hrefs" in rspJson)
        self.assertTrue("attributeCount" in rspJson)
        self.assertEqual(rspJson["attributeCount"], 0)
        self.assertTrue("shape" in rspJson)
        shape_json = rspJson["shape"]
        self.assertTrue(shape_json["class"], "H5S_SCALAR")
        self.assertFalse("dims" in shape_json)
        self.assertTrue("type" in rspJson)
        self.assertTrue(rspJson["type"], "H5T_IEEE_F32LE")

    def testGet(self):
        domain = helper.getTestDomain("tall.h5")
        print("testGetDomain", domain)
        headers = helper.getRequestHeaders(domain=domain)
        
        # verify domain exists
        req = helper.getEndpoint() + '/'
        rsp = requests.get(req, headers=headers)
        if rsp.status_code != 200:
            print("WARNING: Failed to get domain: {}. Is test data setup?".format(domain))
            return  # abort rest of test
        domainJson = json.loads(rsp.text)
        root_uuid = domainJson["root"]
         
        # get the dataset uuid 
        dset_uuid = helper.getUUIDByPath(domain, "/g1/g1.1/dset1.1.1")
        self.assertTrue(dset_uuid.startswith("d-"))

        # get the dataset json
        req = helper.getEndpoint() + '/datasets/' + dset_uuid
        rsp = requests.get(req, headers=headers)
        self.assertEqual(rsp.status_code, 200)
        rspJson = json.loads(rsp.text)
        for name in ("id", "shape", "hrefs", "layout", "creationProperties", 
            "attributeCount", "created", "lastModified", "root", "domain"):
            self.assertTrue(name in rspJson)
         
        self.assertEqual(rspJson["id"], dset_uuid) 
        self.assertEqual(rspJson["root"], root_uuid) 
        self.assertEqual(rspJson["domain"], domain) 
        hrefs = rspJson["hrefs"]
        self.assertEqual(len(hrefs), 5)
        self.assertEqual(rspJson["id"], dset_uuid)

        shape = rspJson["shape"]
        for name in ("class", "dims", "maxdims"):
            self.assertTrue(name in shape)
        self.assertEqual(shape["class"], 'H5S_SIMPLE')
        self.assertEqual(shape["dims"], [10,10])
        self.assertEqual(shape["maxdims"], [10,10])

        layout = rspJson["layout"]
        self.assertEqual(layout["class"], 'H5D_CHUNKED')
        self.assertEqual(layout["dims"], [10,10])
         
        type = rspJson["type"]
        for name in ("base", "class"):
            self.assertTrue(name in type)
        self.assertEqual(type["class"], 'H5T_INTEGER')
        self.assertEqual(type["base"], 'H5T_STD_I32BE')

        cpl = rspJson["creationProperties"]
        for name in ("layout", "fillTime"):
            self.assertTrue(name in cpl)

        self.assertEqual(rspJson["attributeCount"], 2)

        # these properties should only be available when verbose is used
        self.assertFalse("num_chunks" in rspJson)
        self.assertFalse("allocated_size" in rspJson)

        now = time.time()
        # the object shouldn't have been just created or updated
        self.assertTrue(rspJson["created"] < now - 60 * 5)
        self.assertTrue(rspJson["lastModified"] < now - 60 * 5)

        # request the dataset path
        req = helper.getEndpoint() + '/datasets/' + dset_uuid
        params = {"getalias": 1}
        rsp = requests.get(req, params=params, headers=headers)
        self.assertEqual(rsp.status_code, 200)
        rspJson = json.loads(rsp.text)
        self.assertTrue("alias" in rspJson)
        self.assertEqual(rspJson["alias"], ['/g1/g1.1/dset1.1.1'])

    def testGetByPath(self):
        domain = helper.getTestDomain("tall.h5")
        print("testGetDomain", domain)
        headers = helper.getRequestHeaders(domain=domain)
        
        # verify domain exists
        req = helper.getEndpoint() + '/'
        rsp = requests.get(req, headers=headers)
        if rsp.status_code != 200:
            print("WARNING: Failed to get domain: {}. Is test data setup?".format(domain))
            return  # abort rest of test
        domainJson = json.loads(rsp.text)
        root_uuid = domainJson["root"]
         
        # get the dataset at "/g1/g1.1/dset1.1.1"
        h5path = "/g1/g1.1/dset1.1.1"
        req = helper.getEndpoint() + "/datasets/"
        params = {"h5path": h5path}
        rsp = requests.get(req, headers=headers, params=params)
        self.assertEqual(rsp.status_code, 200)

        rspJson = json.loads(rsp.text)
        for name in ("id", "shape", "hrefs", "layout", "creationProperties", 
            "attributeCount", "created", "lastModified", "root", "domain"):
            self.assertTrue(name in rspJson)

        # get the dataset via a relative apth "g1/g1.1/dset1.1.1"
        h5path = "g1/g1.1/dset1.1.1"
        req = helper.getEndpoint() + "/datasets/"
        params = {"h5path": h5path, "grpid": root_uuid}
        rsp = requests.get(req, headers=headers, params=params)
        self.assertEqual(rsp.status_code, 200)

        rspJson = json.loads(rsp.text)
        for name in ("id", "shape", "hrefs", "layout", "creationProperties", 
            "attributeCount", "created", "lastModified", "root", "domain"):
            self.assertTrue(name in rspJson)


        # get the dataset uuid and verify it matches what we got by h5path
        dset_uuid = helper.getUUIDByPath(domain, "/g1/g1.1/dset1.1.1")
        self.assertTrue(dset_uuid.startswith("d-"))
        self.assertEqual(dset_uuid, rspJson["id"])

        # try a invalid link and verify a 404 is returened
        h5path = "/g1/foobar"
        req = helper.getEndpoint() + "/datasets/"
        params = {"h5path": h5path}
        rsp = requests.get(req, headers=headers, params=params)
        self.assertEqual(rsp.status_code, 404)

        # try passing a path to a group and verify we get 404
        h5path = "/g1/g1.1"
        req = helper.getEndpoint() + "/datasets/"
        params = {"h5path": h5path}
        rsp = requests.get(req, headers=headers, params=params)
        self.assertEqual(rsp.status_code, 404)

    def testGetVerbose(self):
        domain = helper.getTestDomain("tall.h5")
        print("testGetDomain", domain)
        headers = helper.getRequestHeaders(domain=domain)
        
        # verify domain exists
        req = helper.getEndpoint() + '/'
        rsp = requests.get(req, headers=headers)
        if rsp.status_code != 200:
            print("WARNING: Failed to get domain: {}. Is test data setup?".format(domain))
            return  # abort rest of test
        domainJson = json.loads(rsp.text)
        root_uuid = domainJson["root"]
        self.assertTrue(helper.validateId(root_uuid))
         
        # get the dataset uuid 
        dset_uuid = helper.getUUIDByPath(domain, "/g1/g1.1/dset1.1.1")
        self.assertTrue(dset_uuid.startswith("d-"))

        # get the dataset json
        req = helper.getEndpoint() + '/datasets/' + dset_uuid
        params = {"verbose": 1}
        rsp = requests.get(req, params=params, headers=headers)
        self.assertEqual(rsp.status_code, 200)
        rspJson = json.loads(rsp.text)
        for name in ("id", "shape", "hrefs", "layout", "creationProperties", 
            "attributeCount", "created", "lastModified", "root", "domain"):
            self.assertTrue(name in rspJson)
         
        # these properties should only be available when verbose is used
        # TODO: restore when sqlite changes are complete
        """
        self.assertTrue("num_chunks" in rspJson)
        self.assertTrue("allocated_size" in rspJson)
<<<<<<< HEAD
        self.assertEqual(rspJson["num_chunks"], 1)
        self.assertEqual(rspJson["allocated_size"], 400) # this will likely change once compression is working
        """

=======
        # TODO this is broken
        # self.assertEqual(rspJson["num_chunks"], 1)
        # allocated size should be the size of the chunk (400) plus size of dset metadata
        # This may change if metadata layout is changed, or metadata gets serialized to 
        # JSON differently
        # TODO - fix
        # self.assertEqual(rspJson["allocated_size"], 1426) 
        
>>>>>>> 63a080fe
    def testDelete(self):
        # test Delete
        domain = self.base_domain + "/testDelete.h5"
        helper.setupDomain(domain)
        print("testDelete", domain)
        headers = helper.getRequestHeaders(domain=domain)

        # get domain
        req = helper.getEndpoint() + '/'
        rsp = requests.get(req, headers=headers)
        rspJson = json.loads(rsp.text)
        self.assertTrue("root" in rspJson)
  
        # create a new dataset
        req = helper.getEndpoint() + '/datasets'  
        rsp = requests.post(req, headers=headers)
        data = { "type": "H5T_IEEE_F32LE" }
        req = self.endpoint + '/datasets' 
        rsp = requests.post(req, data=json.dumps(data), headers=headers)
        self.assertEqual(rsp.status_code, 201)
        rspJson = json.loads(rsp.text)
        self.assertEqual(rspJson["attributeCount"], 0)   
        dset_id = rspJson["id"]
        self.assertTrue(helper.validateId(dset_id))
        

        # verify we can do a get on the new dataset
        req = helper.getEndpoint() + '/datasets/' + dset_id
        rsp = requests.get(req, headers=headers)
        self.assertEqual(rsp.status_code, 200)
        rspJson = json.loads(rsp.text)
        self.assertTrue("id" in rspJson)
        self.assertEqual(rspJson["id"], dset_id)
        

        # try DELETE with user who doesn't have create permission on this domain
        headers = helper.getRequestHeaders(domain=domain, username="test_user2")
        rsp = requests.delete(req, headers=headers)
        self.assertEqual(rsp.status_code, 403) # forbidden

        # try to do a DELETE with a different domain (should fail)
        another_domain = helper.getParentDomain(domain)
        headers = helper.getRequestHeaders(domain=another_domain)
        req = helper.getEndpoint() + '/datasets/' + dset_id
        rsp = requests.delete(req, headers=headers)
        self.assertEqual(rsp.status_code, 400)   
        
        # delete the new dataset
        headers = helper.getRequestHeaders(domain)
        rsp = requests.delete(req, headers=headers)
        self.assertEqual(rsp.status_code, 200)
        rspJson = json.loads(rsp.text)
        self.assertTrue(rspJson is not None)

        # a get for the dataset should now return 410 (GONE)
        rsp = requests.get(req, headers=headers)
        self.assertEqual(rsp.status_code, 410)

    def testCompound(self):
        # test Dataset with compound type
        domain = self.base_domain + "/testCompound.h5"
        helper.setupDomain(domain)
        print("testCompound", domain)
        headers = helper.getRequestHeaders(domain=domain)

        # get domain
        req = helper.getEndpoint() + '/'
        rsp = requests.get(req, headers=headers)
        rspJson = json.loads(rsp.text)
        self.assertTrue("root" in rspJson)
        root_uuid = rspJson["root"]

        fields = ({'name': 'temp', 'type': 'H5T_STD_I32LE'}, 
                    {'name': 'pressure', 'type': 'H5T_IEEE_F32LE'}) 
        datatype = {'class': 'H5T_COMPOUND', 'fields': fields }
        payload = {'type': datatype, 'shape': 10}
        req = self.endpoint + "/datasets"
        rsp = requests.post(req, data=json.dumps(payload), headers=headers)
        self.assertEqual(rsp.status_code, 201)  # create dataset
        rspJson = json.loads(rsp.text)
        dset_uuid = rspJson['id']
        self.assertTrue(helper.validateId(dset_uuid))
         
        # link the new dataset 
        name = "dset"
        req = self.endpoint + "/groups/" + root_uuid + "/links/" + name 
        payload = {"id": dset_uuid}
        rsp = requests.put(req, data=json.dumps(payload), headers=headers)
        self.assertEqual(rsp.status_code, 201)

    def testCompoundDuplicateMember(self):
        # test Dataset with compound type but field that is repeated
        domain = self.base_domain + "/testCompoundDuplicateMember.h5"
        helper.setupDomain(domain)
        print("testCompoundDupicateMember", domain)
        headers = helper.getRequestHeaders(domain=domain)

        # get domain
        req = helper.getEndpoint() + '/'
        rsp = requests.get(req, headers=headers)
        rspJson = json.loads(rsp.text)
        self.assertTrue("root" in rspJson)
        root_uuid = rspJson["root"]
        self.assertTrue(helper.validateId(root_uuid))

        fields = ({'name': 'x', 'type': 'H5T_STD_I32LE'}, 
                    {'name': 'x', 'type': 'H5T_IEEE_F32LE'}) 
        datatype = {'class': 'H5T_COMPOUND', 'fields': fields }
        payload = {'type': datatype, 'shape': 10}
        req = self.endpoint + "/datasets"
        rsp = requests.post(req, data=json.dumps(payload), headers=headers)
        self.assertEqual(rsp.status_code, 400)  # Bad Request

    def testPostNullSpace(self):
        # test Dataset with null dataspace type
        domain = self.base_domain + "/testPostNullSpace.h5"
        helper.setupDomain(domain)
        
        print("testNullSpace", domain)
        headers = helper.getRequestHeaders(domain=domain)

        # get domain
        req = helper.getEndpoint() + '/'
        rsp = requests.get(req, headers=headers)
        rspJson = json.loads(rsp.text)
        self.assertTrue("root" in rspJson)
        root_uuid = rspJson["root"]

        # pass H5S_NULL for shape 
        payload = {'type': 'H5T_IEEE_F32LE', 'shape': 'H5S_NULL'}
        req = self.endpoint + "/datasets"
        rsp = requests.post(req, data=json.dumps(payload), headers=headers)
        self.assertEqual(rsp.status_code, 201)  # create dataset
        rspJson = json.loads(rsp.text)
        dset_uuid = rspJson['id']
        self.assertTrue(helper.validateId(dset_uuid))
         
        # link new dataset as 'dset1'
        name = 'dset1'
        req = self.endpoint + "/groups/" + root_uuid + "/links/" + name 
        payload = {"id": dset_uuid}
        rsp = requests.put(req, data=json.dumps(payload), headers=headers)
        self.assertEqual(rsp.status_code, 201)
        
        # verify the dataspace is has a null dataspace
        req = self.endpoint + "/datasets/" + dset_uuid
        rsp = requests.get(req, headers=headers)
        self.assertEqual(rsp.status_code, 200)
        rspJson = json.loads(rsp.text)
        shape = rspJson['shape']
        self.assertEqual(shape['class'], 'H5S_NULL')
        # verify type 
        type_json = rspJson["type"]
        self.assertEqual(type_json["class"], 'H5T_FLOAT')
        self.assertEqual(type_json['base'], 'H5T_IEEE_F32LE')

    def testResizableDataset(self):
        # test Dataset with null dataspace type
        domain = self.base_domain + "/testResizableDataset.h5"
        helper.setupDomain(domain)
        print("testResizableDataset", domain)
        headers = helper.getRequestHeaders(domain=domain)

        # get domain
        req = helper.getEndpoint() + '/'
        rsp = requests.get(req, headers=headers)
        rspJson = json.loads(rsp.text)
        self.assertTrue("root" in rspJson)
        root_uuid = rspJson["root"]

        # create the dataset 
        req = self.endpoint + "/datasets"
        payload = {'type': 'H5T_IEEE_F32LE', 'shape': 10, 'maxdims': 20}
        payload['creationProperties'] = {'fillValue': 3.12 }
        req = self.endpoint + "/datasets"
        rsp = requests.post(req, data=json.dumps(payload), headers=headers)
        self.assertEqual(rsp.status_code, 201)  # create dataset
        rspJson = json.loads(rsp.text)
        dset_uuid = rspJson['id']
        self.assertTrue(helper.validateId(dset_uuid))
         
        # link new dataset as 'resizable'
        name = 'resizable'
        req = self.endpoint + "/groups/" + root_uuid + "/links/" + name 
        payload = {"id": dset_uuid}
        rsp = requests.put(req, data=json.dumps(payload), headers=headers)
        self.assertEqual(rsp.status_code, 201)
        
        # verify type and shape
        req = helper.getEndpoint() + "/datasets/" + dset_uuid
        rsp = requests.get(req, headers=headers)
        self.assertEqual(rsp.status_code, 200)
        rspJson = json.loads(rsp.text)
        type_json = rspJson['type']
        self.assertEqual(type_json['class'], 'H5T_FLOAT')
        self.assertEqual(type_json['base'], 'H5T_IEEE_F32LE')
        shape = rspJson['shape']
        self.assertEqual(shape['class'], 'H5S_SIMPLE')
        
        self.assertEqual(len(shape['dims']), 1)
        self.assertEqual(shape['dims'][0], 10)  
        self.assertTrue('maxdims' in shape)
        self.assertEqual(shape['maxdims'][0], 20)

        creationProps = rspJson["creationProperties"]
        self.assertEqual(creationProps["fillValue"], 3.12)

        # verify shape using the GET shape request
        req = req + "/shape"
        rsp = requests.get(req, headers=headers)
        self.assertEqual(rsp.status_code, 200)
        rspJson = json.loads(rsp.text)
        self.assertTrue("type" not in rspJson)
        self.assertTrue("shape" in rspJson)
        shape = rspJson['shape']
        self.assertEqual(shape['class'], 'H5S_SIMPLE') 
        self.assertEqual(len(shape['dims']), 1)
        self.assertEqual(shape['dims'][0], 10)  
        self.assertTrue('maxdims' in shape)
        self.assertEqual(shape['maxdims'][0], 20)

        # resize the dataset to 15 elements
        payload = {"shape": 15}
        rsp = requests.put(req, data=json.dumps(payload), headers=headers)
        self.assertEqual(rsp.status_code, 201)
        rspJson = json.loads(rsp.text)

        # verify updated-shape using the GET shape request
        rsp = requests.get(req, headers=headers)
        self.assertEqual(rsp.status_code, 200)
        rspJson = json.loads(rsp.text)
        self.assertTrue("shape" in rspJson)
        shape = rspJson['shape']
        self.assertEqual(shape['class'], 'H5S_SIMPLE') 
        self.assertEqual(len(shape['dims']), 1)
        self.assertEqual(shape['dims'][0], 15)  # increased to 15  
        self.assertTrue('maxdims' in shape)
        self.assertEqual(shape['maxdims'][0], 20)

    def testResizableUnlimitedDataset(self):
        # test Dataset with unlimited dimension
        domain = self.base_domain + "/testResizableUnlimitedDataset.h5"
        helper.setupDomain(domain)
        print("testResizableUnlimitedDataset", domain)
        headers = helper.getRequestHeaders(domain=domain)

        # get domain
        req = helper.getEndpoint() + '/'
        rsp = requests.get(req, headers=headers)
        rspJson = json.loads(rsp.text)
        self.assertTrue("root" in rspJson)
        root_uuid = rspJson["root"]

        # create the dataset 
        req = self.endpoint + "/datasets"
        payload = {'type': 'H5T_IEEE_F32LE', 'shape': [10, 20], 'maxdims': [30, 0]}
        payload['creationProperties'] = {'fillValue': 3.12 }
        req = self.endpoint + "/datasets"
        rsp = requests.post(req, data=json.dumps(payload), headers=headers)
        self.assertEqual(rsp.status_code, 201)  # create dataset
        rspJson = json.loads(rsp.text)
        dset_uuid = rspJson['id']
        self.assertTrue(helper.validateId(dset_uuid))
         
        # link new dataset as 'resizable'
        name = 'resizable'
        req = self.endpoint + "/groups/" + root_uuid + "/links/" + name 
        payload = {"id": dset_uuid}
        rsp = requests.put(req, data=json.dumps(payload), headers=headers)
        self.assertEqual(rsp.status_code, 201)
        
        # verify type and shape
        req = helper.getEndpoint() + "/datasets/" + dset_uuid
        rsp = requests.get(req, headers=headers)
        self.assertEqual(rsp.status_code, 200)
        rspJson = json.loads(rsp.text)
        type_json = rspJson['type']
        self.assertEqual(type_json['class'], 'H5T_FLOAT')
        self.assertEqual(type_json['base'], 'H5T_IEEE_F32LE')
        shape = rspJson['shape']
        self.assertEqual(shape['class'], 'H5S_SIMPLE')
        
        self.assertEqual(len(shape['dims']), 2)
        self.assertEqual(shape['dims'][0], 10) 
        self.assertEqual(shape['dims'][1], 20)  
        self.assertTrue('maxdims' in shape)
        self.assertEqual(shape['maxdims'][0], 30)
        self.assertEqual(shape['maxdims'][1], 0)

        # verify shape using the GET shape request
        req = req + "/shape"
        rsp = requests.get(req, headers=headers)
        self.assertEqual(rsp.status_code, 200)
        rspJson = json.loads(rsp.text)
        self.assertTrue("type" not in rspJson)
        self.assertTrue("shape" in rspJson)
        shape = rspJson['shape']
        self.assertEqual(shape['class'], 'H5S_SIMPLE') 
        self.assertEqual(len(shape['dims']), 2)
        self.assertEqual(shape['dims'][0], 10)  
        self.assertEqual(shape['dims'][1], 20)  
        self.assertTrue('maxdims' in shape)
        self.assertEqual(len(shape['maxdims']), 2)
        self.assertEqual(shape['maxdims'][0], 30)
        self.assertEqual(shape['maxdims'][1], 0)

        # resize the second dimension  to 500 elements
        payload = {"shape": [10, 500]}

        rsp = requests.put(req, data=json.dumps(payload), headers=headers)
        self.assertEqual(rsp.status_code, 201)
        rspJson = json.loads(rsp.text)

        # verify updated-shape using the GET shape request
        rsp = requests.get(req, headers=headers)
        self.assertEqual(rsp.status_code, 200)
        rspJson = json.loads(rsp.text)
        self.assertTrue("shape" in rspJson)
        shape = rspJson['shape']
        self.assertEqual(shape['class'], 'H5S_SIMPLE') 
        self.assertEqual(len(shape['dims']), 2)
        self.assertEqual(shape['dims'][0], 10)  
        self.assertEqual(shape['dims'][1], 500)  
        self.assertTrue('maxdims' in shape)
        self.assertEqual(len(shape['maxdims']), 2)
        self.assertEqual(shape['maxdims'][0], 30)
        self.assertEqual(shape['maxdims'][1], 0)

    def testCreationPropertiesLayoutDataset(self):
        # test Dataset with creation property list
        domain = self.base_domain + "/testCreationPropertiesLayoutDataset.h5"
        helper.setupDomain(domain)
        
        print("testCreationPropertiesLayoutDataset", domain)
        headers = helper.getRequestHeaders(domain=domain)
        # get domain
        req = helper.getEndpoint() + '/'
        rsp = requests.get(req, headers=headers)
        rspJson = json.loads(rsp.text)
        self.assertTrue("root" in rspJson)
        root_uuid = rspJson["root"]

        # create the dataset 
        req = self.endpoint + "/datasets"
        # Create ~1GB dataset
        
        payload = {'type': 'H5T_IEEE_F32LE', 'shape': [365, 780, 1024], 'maxdims': [0, 780, 1024]}
        # define a chunk layout with 4 chunks per 'slice'
        # chunk size is 798720 bytes
        gzip_filter = {'class': 'H5Z_FILTER_DEFLATE', 'id': 1, 'level': 9, 'name': 'deflate'}
        payload['creationProperties'] = {'layout': {'class': 'H5D_CHUNKED', 'dims': [1, 390, 512] }, 'filters': [gzip_filter,] }
        req = self.endpoint + "/datasets"
        rsp = requests.post(req, data=json.dumps(payload), headers=headers)
        self.assertEqual(rsp.status_code, 201)  # create dataset
        rspJson = json.loads(rsp.text)
        dset_uuid = rspJson['id']
        self.assertTrue(helper.validateId(dset_uuid))
         
        # link new dataset as 'chunktest'
        name = 'chunktest'
        req = self.endpoint + "/groups/" + root_uuid + "/links/" + name 
        payload = {"id": dset_uuid}
        rsp = requests.put(req, data=json.dumps(payload), headers=headers)
        self.assertEqual(rsp.status_code, 201)
        # verify layout
        req = helper.getEndpoint() + "/datasets/" + dset_uuid
        rsp = requests.get(req, headers=headers)
        self.assertEqual(rsp.status_code, 200)
        rspJson = json.loads(rsp.text)
        self.assertTrue("layout" in rspJson)
        layout_json = rspJson["layout"]
        self.assertTrue("class" in layout_json)
        self.assertEqual(layout_json["class"], 'H5D_CHUNKED')
        self.assertTrue("dims" in layout_json)
        self.assertEqual(layout_json["dims"], [1, 390, 1024])

        # verify compression
        self.assertTrue("creationProperties" in rspJson)
        cpl = rspJson["creationProperties"]
        self.assertTrue("filters") in cpl
        filters = cpl["filters"]
        self.assertEqual(len(filters), 1)
        filter = filters[0]
        self.assertTrue("class") in filter
        self.assertEqual(filter["class"], 'H5Z_FILTER_DEFLATE')
        self.assertTrue("level" in filter)
        self.assertEqual(filter["level"], 9)
        self.assertTrue("id" in filter)
        self.assertEqual(filter["id"], 1)
         

    
    def testInvalidFillValue(self):
        # test Dataset with simple type and fill value that is incompatible with the type
        domain = self.base_domain + "/testInvalidFillValue.h5"
        helper.setupDomain(domain)
        print("testInvalidFillValue", domain)
        headers = helper.getRequestHeaders(domain=domain)

        # get domain
        req = helper.getEndpoint() + '/'
        rsp = requests.get(req, headers=headers)
        rspJson = json.loads(rsp.text)
        self.assertTrue("root" in rspJson)
        
        fill_value = 'XXXX'  # can't convert to int!
        # create the dataset 
        req = self.endpoint + "/datasets"
        payload = {'type': 'H5T_STD_I32LE', 'shape': 10}
        payload['creationProperties'] = {'fillValue': fill_value }
        req = self.endpoint + "/datasets"
        rsp = requests.post(req, data=json.dumps(payload), headers=headers)
        self.assertEqual(rsp.status_code, 400)  # invalid param

    def testAutoChunk1dDataset(self):
        # test Dataset where chunk layout is set automatically
        domain = self.base_domain + "/testAutoChunk1dDataset.h5"
        helper.setupDomain(domain)
        print("testAutoChunk1dDataset", domain)
        headers = helper.getRequestHeaders(domain=domain)
        # get domain
        req = helper.getEndpoint() + '/'
        rsp = requests.get(req, headers=headers)
        rspJson = json.loads(rsp.text)
        self.assertTrue("root" in rspJson)
        root_uuid = rspJson["root"]

        # create the dataset 
        req = self.endpoint + "/datasets"
        # 50K x 80K dataset
        extent = 1000 * 1000 * 1000
        dims = [extent,]
        fields = (  {'name': 'x', 'type': 'H5T_IEEE_F64LE'}, 
                    {'name': 'y', 'type': 'H5T_IEEE_F64LE'},
                    {'name': 'z', 'type': 'H5T_IEEE_F64LE'}) 
        datatype = {'class': 'H5T_COMPOUND', 'fields': fields }

        payload = {'type': datatype, 'shape': dims }
        # the following should get ignored as too small
        payload['creationProperties'] = {'layout': {'class': 'H5D_CHUNKED', 'dims': [10,] }}
        req = self.endpoint + "/datasets"
        rsp = requests.post(req, data=json.dumps(payload), headers=headers)
        self.assertEqual(rsp.status_code, 201)  # create dataset
        rspJson = json.loads(rsp.text)
         
        dset_uuid = rspJson['id']
        self.assertTrue(helper.validateId(dset_uuid))
         
        # link new dataset as 'dset'
        name = 'dset'
        req = self.endpoint + "/groups/" + root_uuid + "/links/" + name 
        payload = {"id": dset_uuid}
        rsp = requests.put(req, data=json.dumps(payload), headers=headers)
        self.assertEqual(rsp.status_code, 201)

        # verify layout
        req = helper.getEndpoint() + "/datasets/" + dset_uuid
        rsp = requests.get(req, headers=headers)
        self.assertEqual(rsp.status_code, 200)
        rspJson = json.loads(rsp.text)
        self.assertTrue("layout" in rspJson)
        layout_json = rspJson["layout"]
        self.assertTrue("class" in layout_json)
        self.assertEqual(layout_json["class"], 'H5D_CHUNKED')
        self.assertTrue("dims" in layout_json)
        layout = layout_json["dims"]
        self.assertEqual(len(layout), 1)
        self.assertTrue(layout[0] < dims[0])
        chunk_size = layout[0] * 8 * 3  # three 64bit 
        # chunk size should be between chunk min and max
        self.assertTrue(chunk_size >= CHUNK_MIN)
        self.assertTrue(chunk_size <= CHUNK_MAX)
     
    def testAutoChunk2dDataset(self):
        # test Dataset where chunk layout is set automatically
        domain = self.base_domain + "/testAutoChunk2dDataset.h5"
        helper.setupDomain(domain)
        print("testAutoChunk2dDataset", domain)
        headers = helper.getRequestHeaders(domain=domain)
        # get domain
        req = helper.getEndpoint() + '/'
        rsp = requests.get(req, headers=headers)
        rspJson = json.loads(rsp.text)
        self.assertTrue("root" in rspJson)
        root_uuid = rspJson["root"]

        # create the dataset 
        req = self.endpoint + "/datasets"
        # 50K x 80K dataset
        dims = [50000, 80000]
        payload = {'type': 'H5T_IEEE_F32LE', 'shape': dims }
        
        req = self.endpoint + "/datasets"
        rsp = requests.post(req, data=json.dumps(payload), headers=headers)
        self.assertEqual(rsp.status_code, 201)  # create dataset
        rspJson = json.loads(rsp.text)
         
        dset_uuid = rspJson['id']
        self.assertTrue(helper.validateId(dset_uuid))
         
        # link new dataset as 'dset'
        name = 'dset'
        req = self.endpoint + "/groups/" + root_uuid + "/links/" + name 
        payload = {"id": dset_uuid}
        rsp = requests.put(req, data=json.dumps(payload), headers=headers)
        self.assertEqual(rsp.status_code, 201)

        # verify layout
        req = helper.getEndpoint() + "/datasets/" + dset_uuid
        rsp = requests.get(req, headers=headers)
        self.assertEqual(rsp.status_code, 200)
        rspJson = json.loads(rsp.text)
        self.assertTrue("layout" in rspJson)
        layout_json = rspJson["layout"]
        self.assertTrue("class" in layout_json)
        self.assertEqual(layout_json["class"], 'H5D_CHUNKED')
        self.assertTrue("dims" in layout_json)
        layout = layout_json["dims"]
        self.assertEqual(len(layout), 2)
        self.assertTrue(layout[0] < dims[0])
        self.assertTrue(layout[1] < dims[1])
        chunk_size = layout[0] * layout[1] * 4
        # chunk size should be between chunk min and max
        self.assertTrue(chunk_size >= CHUNK_MIN)
        self.assertTrue(chunk_size <= CHUNK_MAX)

    
    def testMinChunkSizeDataset(self):
        # test Dataset where chunk layout is adjusted if provided
        # layout is too small
        domain = self.base_domain + "/testMinChunkSizeDataset.h5"
        helper.setupDomain(domain)
        print("testMinChunkSizeDataset", domain)
        headers = helper.getRequestHeaders(domain=domain)
        # get domain
        req = helper.getEndpoint() + '/'
        rsp = requests.get(req, headers=headers)
        rspJson = json.loads(rsp.text)
        self.assertTrue("root" in rspJson)
        root_uuid = rspJson["root"]

        # create the dataset 
        req = self.endpoint + "/datasets"
        # 50K x 80K dataset
        dims = [50000, 80000]
        payload = {'type': 'H5T_IEEE_F32LE', 'shape': dims }
        # define a chunk layout with lots of small chunks
        payload['creationProperties'] = {'layout': {'class': 'H5D_CHUNKED', 'dims': [10, 10] }}
      
        req = self.endpoint + "/datasets"
        rsp = requests.post(req, data=json.dumps(payload), headers=headers)
        self.assertEqual(rsp.status_code, 201)  # create dataset
        rspJson = json.loads(rsp.text)
        dset_uuid = rspJson['id']
        self.assertTrue(helper.validateId(dset_uuid))
         
        # link new dataset as 'dset'
        name = 'dset'
        req = self.endpoint + "/groups/" + root_uuid + "/links/" + name 
        payload = {"id": dset_uuid}
        rsp = requests.put(req, data=json.dumps(payload), headers=headers)
        self.assertEqual(rsp.status_code, 201)

        # verify layout
        req = helper.getEndpoint() + "/datasets/" + dset_uuid
        rsp = requests.get(req, headers=headers)
        self.assertEqual(rsp.status_code, 200)
        rspJson = json.loads(rsp.text)
        self.assertTrue("layout" in rspJson)
        layout_json = rspJson["layout"]
        self.assertTrue("class" in layout_json)
        self.assertEqual(layout_json["class"], 'H5D_CHUNKED')
        self.assertTrue("dims" in layout_json)
        layout = layout_json["dims"]
        self.assertEqual(len(layout), 2)
        self.assertTrue(layout[0] < dims[0])
        self.assertTrue(layout[1] < dims[1])
        chunk_size = layout[0] * layout[1] * 4
        # chunk size should be between chunk min and max
        self.assertTrue(chunk_size >= CHUNK_MIN)
        self.assertTrue(chunk_size <= CHUNK_MAX)


    def testPostWithLink(self):
        domain = self.base_domain + "/testPostWithLink.h5"
        helper.setupDomain(domain)
        print("testPostWithLink", domain)
        headers = helper.getRequestHeaders(domain=domain)

        # get domain
        req = helper.getEndpoint() + '/'
        rsp = requests.get(req, headers=headers)
        rspJson = json.loads(rsp.text)
        self.assertTrue("root" in rspJson)
        root_uuid = rspJson["root"]

        # get root group and verify link count is 0
        req = helper.getEndpoint() + '/groups/' + root_uuid
        rsp = requests.get(req, headers=headers)
        self.assertEqual(rsp.status_code, 200)
        rspJson = json.loads(rsp.text)
        self.assertEqual(rspJson["linkCount"], 0)
        
        type_vstr = {"charSet": "H5T_CSET_ASCII", 
            "class": "H5T_STRING", 
            "strPad": "H5T_STR_NULLTERM", 
            "length": "H5T_VARIABLE" } 
        payload = {'type': type_vstr, 'shape': 10,
             'link': {'id': root_uuid, 'name': 'linked_dset'} }
        req = self.endpoint + "/datasets"
        rsp = requests.post(req, data=json.dumps(payload), headers=headers)
        self.assertEqual(rsp.status_code, 201)  # create dataset
        rspJson = json.loads(rsp.text)
        dset_uuid = rspJson['id']
        self.assertTrue(helper.validateId(dset_uuid))

        # get root group and verify link count is 1
        req = helper.getEndpoint() + '/groups/' + root_uuid
        rsp = requests.get(req, headers=headers)
        self.assertEqual(rsp.status_code, 200)
        rspJson = json.loads(rsp.text)
        self.assertEqual(rspJson["linkCount"], 1)

        # read the link back and verify
        req = helper.getEndpoint() + "/groups/" + root_uuid + "/links/linked_dset"
        rsp = requests.get(req, headers=headers)
        self.assertEqual(rsp.status_code, 200)  # link doesn't exist yet
        rspJson = json.loads(rsp.text)
        self.assertTrue("link" in rspJson)
        link_json = rspJson["link"]
        self.assertEqual(link_json["collection"], "datasets")
        self.assertEqual(link_json["class"], "H5L_TYPE_HARD")
        self.assertEqual(link_json["title"], "linked_dset")
        self.assertEqual(link_json["id"], dset_uuid)

    def testPostCommittedType(self):
        domain = self.base_domain + "/testPostCommittedType.h5"
        helper.setupDomain(domain)
        print("testPostCommittedType", domain)
        headers = helper.getRequestHeaders(domain=domain)

        # get domain
        req = helper.getEndpoint() + '/'
        rsp = requests.get(req, headers=headers)
        rspJson = json.loads(rsp.text)
        self.assertTrue("root" in rspJson)
        root_uuid = rspJson["root"]
        
        # create the datatype
        payload = {'type': 'H5T_IEEE_F32LE'}
        req = self.endpoint + "/datatypes"
        rsp = requests.post(req, data=json.dumps(payload), headers=headers)
        self.assertEqual(rsp.status_code, 201)  # create datatype
        rspJson = json.loads(rsp.text)
        dtype_uuid = rspJson['id']
        self.assertTrue(helper.validateId(dtype_uuid))
         
        # link new datatype as 'dtype1'
        name = 'dtype1'
        req = self.endpoint + "/groups/" + root_uuid + "/links/" + name 
        payload = {'id': dtype_uuid}
        rsp = requests.put(req, data=json.dumps(payload), headers=headers)
        self.assertEqual(rsp.status_code, 201)
        
        # create the dataset
        payload = {'type': dtype_uuid, 'shape': [10, 10]}
        req = self.endpoint + "/datasets"
        rsp = requests.post(req, data=json.dumps(payload), headers=headers)
        self.assertEqual(rsp.status_code, 201)  # create dataset
        rspJson = json.loads(rsp.text)
        dset_uuid = rspJson['id']
        self.assertTrue(helper.validateId(dset_uuid))
         
        # link new dataset as 'dset1'
        name = 'dset1'
        req = self.endpoint + "/groups/" + root_uuid + "/links/" + name 
        payload = {"id": dset_uuid}
        rsp = requests.put(req, data=json.dumps(payload), headers=headers)
        self.assertEqual(rsp.status_code, 201)

        # Fetch the dataset type and verify dtype_uuid
        req = helper.getEndpoint() + "/datasets/" + dset_uuid + "/type"
        rsp = requests.get(req, headers=headers)
        self.assertEqual(rsp.status_code, 200)
        rspJson = json.loads(rsp.text)
        self.assertTrue("type" in rspJson)
        rsp_type = rspJson["type"]
        self.assertTrue("base" in rsp_type)
        self.assertEqual(rsp_type["base"], 'H5T_IEEE_F32LE')
        self.assertTrue("class" in rsp_type)
        self.assertEqual(rsp_type["class"], 'H5T_FLOAT')
        self.assertTrue("id" in rsp_type)
        self.assertEqual(rsp_type["id"], dtype_uuid)

    def testDatasetwithDomainDelete(self):
        domain = self.base_domain + "/datasetwithdomaindelete.h6"
        print("testDatasetwithDomainDelete:", domain)
        helper.setupDomain(domain)
        headers = helper.getRequestHeaders(domain=domain)

        # get domain
        req = helper.getEndpoint() + '/'
        rsp = requests.get(req, headers=headers)
        rspJson = json.loads(rsp.text)
        self.assertTrue("root" in rspJson)
        root_uuid = rspJson["root"]
         
        # get root group and verify link count is 0
        req = helper.getEndpoint() + '/groups/' + root_uuid
        rsp = requests.get(req, headers=headers)
        self.assertEqual(rsp.status_code, 200)
        rspJson = json.loads(rsp.text)
        self.assertEqual(rspJson["linkCount"], 0)
        
        type_vstr = {"charSet": "H5T_CSET_ASCII", 
            "class": "H5T_STRING", 
            "strPad": "H5T_STR_NULLTERM", 
            "length": "H5T_VARIABLE" } 
        payload = {'type': type_vstr, 'shape': 10,
             'link': {'id': root_uuid, 'name': 'linked_dset'} }
        req = self.endpoint + "/datasets"
        rsp = requests.post(req, data=json.dumps(payload), headers=headers)
        self.assertEqual(rsp.status_code, 201)  # create dataset
        rspJson = json.loads(rsp.text)
        dset_uuid = rspJson['id']
        self.assertTrue(helper.validateId(dset_uuid))
        self.assertEqual(root_uuid, rspJson["root"])

        # get root group and verify link count is 1
        req = helper.getEndpoint() + '/groups/' + root_uuid
        rsp = requests.get(req, headers=headers)
        self.assertEqual(rsp.status_code, 200)
        rspJson = json.loads(rsp.text)
        self.assertEqual(rspJson["linkCount"], 1)

        # delete the domain (with the orginal user)
        req = helper.getEndpoint() + '/'
        rsp = requests.delete(req, headers=headers)
        self.assertEqual(rsp.status_code, 200)

        # try getting the domain again
        req = helper.getEndpoint() + '/'
        rsp = requests.get(req, headers=headers)
        self.assertEqual(rsp.status_code, 410)  # GONE
 
        # re-create a domain
        rsp = requests.put(req, headers=headers)
        self.assertEqual(rsp.status_code, 201)
        rspJson = json.loads(rsp.text)
        self.assertTrue("root" in rspJson)
        self.assertTrue(root_uuid != rspJson["root"])
        root_uuid = rspJson["root"]

        # try getting the dataset
        req = self.endpoint + "/datasets/" + dset_uuid
        rsp = requests.get(req, headers=headers)
        # TODO - this is returning 200 rather than 400
        # to fix: delete domain cache on all SN nodes after domain delete?
        # self.assertEqual(rsp.status_code, 400) # Not Found

        # create a dataset again
        req = self.endpoint + "/datasets"
        payload = {'type': type_vstr, 'shape': 10,
             'link': {'id': root_uuid, 'name': 'linked_dset'} }
        rsp = requests.post(req, data=json.dumps(payload), headers=headers)
        self.assertEqual(rsp.status_code, 201)  # create dataset
        rspJson = json.loads(rsp.text)
        dset_uuid = rspJson['id']
        self.assertTrue(helper.validateId(dset_uuid))
        self.assertEqual(root_uuid, rspJson["root"])
         
        
             
if __name__ == '__main__':
    #setup test files
    
    unittest.main()
    <|MERGE_RESOLUTION|>--- conflicted
+++ resolved
@@ -349,25 +349,12 @@
             self.assertTrue(name in rspJson)
          
         # these properties should only be available when verbose is used
-        # TODO: restore when sqlite changes are complete
-        """
+        
         self.assertTrue("num_chunks" in rspJson)
         self.assertTrue("allocated_size" in rspJson)
-<<<<<<< HEAD
         self.assertEqual(rspJson["num_chunks"], 1)
-        self.assertEqual(rspJson["allocated_size"], 400) # this will likely change once compression is working
-        """
-
-=======
-        # TODO this is broken
-        # self.assertEqual(rspJson["num_chunks"], 1)
-        # allocated size should be the size of the chunk (400) plus size of dset metadata
-        # This may change if metadata layout is changed, or metadata gets serialized to 
-        # JSON differently
-        # TODO - fix
-        # self.assertEqual(rspJson["allocated_size"], 1426) 
-        
->>>>>>> 63a080fe
+        self.assertEqual(rspJson["allocated_size"], 1026) # this will likely change once compression is working
+       
     def testDelete(self):
         # test Delete
         domain = self.base_domain + "/testDelete.h5"
