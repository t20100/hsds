--- conflicted
+++ resolved
@@ -29,8 +29,4 @@
   - mkdir $ROOT_DIR
   - mkdir ${HOME}/buckets/hsds.test
   - ./runall.sh
-<<<<<<< HEAD
-  - sleep 10
-=======
->>>>>>> 64706426
   - python testall.py