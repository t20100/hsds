--- conflicted
+++ resolved
@@ -209,11 +209,7 @@
                 log.error(f"unexpected node type in node state, expected to find key: {key}")
                 continue
         if info_node["type"] != "dn":
-<<<<<<< HEAD
             log.error(f"expected node_type to be dn, type is {info_node['type']}")
-=======
-            log.error("expected node_type to be dn")
->>>>>>> 3a5cb35d
             continue
         # mix in node id, node number, node_count to the conscience info
         dn_node["node_id"] = info_node["id"]
@@ -350,11 +346,7 @@
                     log.error(f"unexpected node type in node state, expected to find key: {key}")
                     continue
             if node_rsp["type"] not in ("sn", "dn"):
-<<<<<<< HEAD
                 log.error(f"expected node_type to be sn or dn, type is {node_rsp['type']}")
-=======
-                log.error("expected node_type to be sn or dn")
->>>>>>> 3a5cb35d
                 continue
             node_id = node_rsp["id"]
             if node_id == this_node_id:
@@ -407,123 +399,7 @@
             log.info("setting node state to SCALING")
             app["node_state"] = "SCALING"
 
-<<<<<<< HEAD
-=======
-async def dcos_register(app):
-    log.warn("dcos_register: DCOS Support is EXPERIMENTAL!")
-
-    ready_count = 0
-
-    sn_urls = {}
-    dn_urls = {}
-
-    sn_node_url = os.environ.get('HSDS_SN_NODE')
-    dn_node_url = os.environ.get('HSDS_DN_NODE')
-    sn_urls = {}
-    dn_urls = {}
-
-    log.warn("My node_type is {}".format(app["node_type"]))
-
-    node_count = 0
-    sn_node_count = 0
-    dn_node_count = 0
-    communicated_with_dn_node_count = 0
-    this_node_id = app["id"]
-    marathon = marathonClient.MarathonClient(app)
-    sn_node_count += await marathon.getSNInstances()
-    dn_node_count += await marathon.getDNInstances()
-    node_count += dn_node_count
-    log.info(f"SN node count: {sn_node_count}, DN node count: {dn_node_count}, total node count: {node_count}")
-    try:
-        for node_url in { sn_node_url, dn_node_url }:
-            log.warn(f"node_url is {node_url}")
-
-            if node_url == sn_node_url:
-                node_count_sn_or_dn = sn_node_count
-            elif node_url == dn_node_url:
-                node_count_sn_or_dn = dn_node_count
-            else:
-                log.error("critical error: unable to identify node_url")
-                return
-
-            for node_number in range(node_count_sn_or_dn):
-                info_rsp = await get_info(app, node_url)
-                if not info_rsp:
-                    log.error("failed to query node")
-                    # timeout or other failure
-                    continue
-                if "node" not in info_rsp:
-                    log.error("expected to find node key in info resp")
-                    continue
-
-                node_rsp = info_rsp["node"]
-                log.debug(f"got info resp: {node_rsp}")
-                for key in ("type", "id", "node_number", "node_count"):
-                    if key not in node_rsp:
-                        log.error(f"unexpected node type in node state, expected to find key: {key}")
-                        continue
-                if node_rsp["type"] not in ("sn", "dn"):
-                    log.error("expected node_type to be sn or dn")
-                    continue
-                if node_rsp["type"] == "dn":
-                    communicated_with_dn_node_count+=1
-                node_id = node_rsp["id"]
-                if node_id == this_node_id:
-                    # set node_number and node_count
-                    if app["node_number"] != node_number:
-                        old_number = app["node_number"]
-                        log.info(f"node_number has changed - old value was {old_number} new number is {node_number}")
-                        if app["node_type"] == "dn":
-                            meta_cache = app["meta_cache"]
-                            chunk_cache = app["chunk_cache"]
-                            if meta_cache.dirtyCount > 0 or chunk_cache.dirtyCount > 0:
-                                # set the node state to waiting till the chunk cache have been flushed
-                                if app["node_state"] == "READY":
-                                    log.info("setting node_state to waiting while cache is flushing")
-                                    app["node_state"] = "WAITING"
-                            else:
-                                meta_cache.clearCache()
-                                chunk_cache.clearCache()
-                                log.info(f"node number was: {old_number} setting to: {node_number}")
-                                app["node_number"] = node_number
-                                app['register_time'] = time.time()
-                        else:
-                            # SN nodes can update node_number immediately
-                            log.info(f"node number was: {old_number} setting to: {node_number}")
-                            app["node_number"] = node_number
-                            app['register_time'] = time.time()
-                    if app["node_count"] != communicated_with_dn_node_count:
-                        old_count = app["node_count"]
-                        log.info(f"node count was: {old_count} setting to: {node_count}")
-                        app["node_count"] = communicated_with_dn_node_count 
-                if node_number == node_rsp["node_number"] and node_count == node_rsp["node_count"]:
-                    ready_count += 1
-                    log.debug(f"incremented ready_count to {ready_count}")
-                else:
-                    log.info(f"differing node_number/node_count for node_url: {node_url}")
-                    log.info(f"expected node_number: {node_number} actual: {node_rsp['node_number']}")
-                    log.info(f"expected node_count: {node_count} actual: {node_rsp['node_count']}")
-    except Exception as exc:
-        log.warn("Got an exception in dcos_register {}".format(exc))
-        log.warn("Traceback {}".format(traceback.format_exc()))
-
-    #TODO This will likely need changed, in DCOS it's not just equal number of service and data nodes
-    if ready_count == node_count*2:
-        if app["node_state"] != "READY":
-            log.info("setting node state to READY")
-            app["node_state"] = "READY"
-        app["node_count"] = node_count
-        app["sn_urls"] = sn_urls
-        log.debug("type of dn_node_url is {}".format(type(dn_node_url)))
-        app["dn_urls"] = dn_urls
-    else:
-        log.info(f"not all pods ready - ready_count: {ready_count}/{node_count*2}")
-        if app["node_state"] == "READY":
-            log.info("setting node state to SCALING")
-            app["node_state"] = "SCALING"
-
-
->>>>>>> 3a5cb35d
+
 async def healthCheck(app):
     """ Periodic method that either registers with headnode (if state in INITIALIZING) or
     calls headnode to verify vitals about this node (otherwise)"""
@@ -577,11 +453,8 @@
                                 break
                             if not node["host"]:
                                 # flag - to re-register
-<<<<<<< HEAD
                                 log.warn(f"host not set for this node  - re-initializing for node {id['id']}")
-=======
-                                log.warn("host not set for this node  - re-initializing")
->>>>>>> 3a5cb35d
+
                                 app["node_state"] = "INITIALIZING"
                                 app["node_number"] = -1
                                 break
