--- conflicted
+++ resolved
@@ -699,16 +699,9 @@
     # check to see if we are running in a DCOS cluster
     if config.get('MARATHON_APP_ID'):
         app["is_dcos"] = True
-<<<<<<< HEAD
-    else:
-        log.warn("net setting is_dcos")
-
-    log.app = app
-=======
 
     if not config.get('standalone_app'):
         log.app = app
->>>>>>> 6ad25d31
 
     app["loop"] = loop  # save loop instance
 
